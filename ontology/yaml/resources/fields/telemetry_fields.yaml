# Copyright 2020 Google LLC
#
# Licensed under the Apache License, Version 2.0 (the License);
# you may not use this file except in compliance with the License.
# You may obtain a copy of the License at
#
#    https://www.apache.org/licenses/LICENSE-2.0
#
# Unless required by applicable law or agreed to in writing, software
# distributed under the License is distributed on an AS IS BASIS,
# WITHOUT WARRANTIES OR CONDITIONS OF ANY KIND, either express or implied.
# See the License for the specific language governing permissions and
# limitations under the License.

# Original Field set

literals:
- building_air_static_pressure_sensor
- building_air_static_pressure_setpoint
- bypass_valve_percentage_command
- chilled_return_water_temperature_sensor
- chilled_supply_water_flowrate_sensor
- chilled_supply_water_temperature_sensor
- chilled_supply_water_temperature_setpoint
- chilled_water_bypass_valve_percentage_command
- chilled_water_bypass_valve_percentage_sensor
- chilled_water_differential_pressure_sensor
- chilled_water_differential_pressure_setpoint
- chilled_water_isolation_valve_percentage_command
- chilled_water_isolation_valve_percentage_sensor
- chilled_water_isolation_valve_command:
  - OPEN
  - CLOSED
- chilled_water_valve_percentage_command
- circulation_pump_run_status:
  - ON
  - OFF
- compressor_run_command:
  - ON
  - OFF
- compressor_run_status:
  - ON
  - OFF
- compressor_speed_percentage_sensor
- refrigerant_condenser_saturation_temperature_sensor
- condensing_return_water_temperature_sensor
- condensing_supply_water_temperature_sensor
- condensing_supply_water_temperature_setpoint
- condensing_water_flowrate_sensor
- cooling_output_percentage_command
- current_sensor
- differential_pressure_sensor
- differential_pressure_setpoint
- discharge_air_cooling_temperature_setpoint
- discharge_air_heating_temperature_setpoint
- discharge_air_temperature_sensor
- discharge_air_temperature_setpoint
- discharge_fan_current_sensor
- discharge_fan_run_command:
  - ON
  - OFF
- discharge_fan_run_status:
  - ON
  - OFF
- discharge_fan_speed_mode:
  - AUTO
  - LOW
  - MEDIUM
  - HIGH
  - OFF
- discharge_fan_speed_percentage_command
- dryer_run_status:
  - ON
  - OFF
- economizer_mode:
  - ON
  - OFF
- evaporator_pressure_sensor
- refrigerant_evaporator_saturation_temperature_sensor
- exhaust_air_damper_percentage_command
- exhaust_air_temperature_sensor
- exhaust_fan_current_sensor
- exhaust_fan_power_sensor
- exhaust_fan_run_command:
  - ON
  - OFF
- exhaust_fan_run_status:
  - ON
  - OFF
- exhaust_fan_speed_frequency_sensor
- exhaust_fan_speed_percentage_command
- exhaust_fan_speed_percentage_sensor
- fan_run_status:
  - ON
  - OFF
- fan_speed_percentage_command
- flowrate_sensor
- heater_run_command:
  - ON
  - OFF
- heating_water_valve_percentage_command
- inlet_guidevane_percentage_sensor
- isolation_damper_status:
  - OPEN
  - CLOSED
- isolation_damper_percentage_sensor
- line_current_sensor
- line_powerfactor_sensor
- loop_chilled_water_differential_pressure_sensor
- loop_differential_pressure_sensor
- min_flowrate_setpoint
- min_chilled_water_flowrate_setpoint
- ventilation_outside_air_damper_percentage_command
- ventilation_outside_air_flowrate_sensor
- ventilation_outside_air_flowrate_setpoint
- mixed_air_temperature_sensor
- outside_air_damper_percentage_command
- outside_air_specificenthalpy_sensor
- outside_air_flowrate_sensor
- outside_air_flowrate_setpoint
- outside_air_relative_humidity_sensor
- outside_air_temperature_sensor
- outside_air_wetbulb_temperature_sensor
- power_sensor
- return_air_relative_humidity_sensor
- return_air_temperature_sensor
- return_air_temperature_setpoint
- return_water_temperature_sensor
- reversing_valve_command:
  - OPEN
  - CLOSED
- run_command:
  - ON
  - OFF
- run_status:
  - ON
  - OFF
- speed_frequency_sensor
- speed_percentage_command
- speed_percentage_sensor
- supply_air_damper_percentage_command
- supply_air_flowrate_sensor
- supply_air_flowrate_setpoint
- supply_air_static_pressure_sensor
- supply_air_static_pressure_setpoint
- supply_air_temperature_sensor
- supply_air_temperature_setpoint
- supply_fan_current_sensor
- supply_fan_power_sensor
- supply_fan_run_command:
  - ON
  - OFF
- supply_fan_run_status:
  - ON
  - OFF
- supply_fan_speed_frequency_command
- supply_fan_speed_frequency_sensor
- supply_fan_speed_percentage_command
- supply_fan_speed_percentage_sensor
- supply_water_flowrate_sensor
- supply_water_temperature_sensor
- supply_water_temperature_setpoint
- cooling_request_count
- heating_request_count
- pressurization_request_count
- zone_air_co2_concentration_sensor
- zone_air_co2_concentration_setpoint
- zone_air_co_concentration_setpoint
- zone_air_cooling_temperature_setpoint
- zone_air_heating_temperature_setpoint
- zone_air_refrigerant_concentration_sensor
- zone_air_relative_humidity_sensor
- zone_air_deadband_temperature_setpoint
- zone_air_temperature_sensor

---

# Additional fields added to cover first hundred buildings

literals:
- bypass_air_damper_percentage_command
- bypass_return_air_temperature_sensor
- bypass_valve_percentage_sensor
- chilled_water_isolation_valve_status:
  - OPEN
  - CLOSED
- circulation_pump_run_command:
  - ON
  - OFF
- cogeneration_return_water_temperature_sensor
- cogeneration_return_water_temperature_setpoint
- cogeneration_supply_water_temperature_sensor
- cold_aisle_air_temperature_sensor
- cooling_air_damper_percentage_command
- cooling_air_flowrate_sensor
- cooling_air_flowrate_setpoint
- dehumidification_run_command:
  - ON
  - OFF
- dehumidification_run_status:
  - ON
  - OFF
- discharge_air_relative_humidity_sensor
- discharge_fan_speed_frequency_sensor
- dishwasher_run_status:
  - ON
  - OFF
- east_illuminance_sensor
- evaporative_cooler_run_command:
  - ON
  - OFF
- exhaust_air_damper_percentage_sensor
- exhaust_air_static_pressure_sensor
- exhaust_air_static_pressure_setpoint
- filter_differential_pressure_sensor
- flowrate_setpoint
- flue_gas_temperature_sensor
- heating_stage_run_count
- heating_air_damper_percentage_command
- heating_air_flowrate_sensor
- heating_air_flowrate_setpoint
- heating_cooling_valve_percentage_command
- heating_water_valve_status:
  - OPEN
  - CLOSED
- high_discharge_fan_speed_command:
  - ON
  - OFF
- hot_aisle_air_temperature_sensor
- humidification_percentage_sensor
- humidification_run_command:
  - ON
  - OFF
- humidification_run_status:
  - ON
  - OFF
- discharge_air_damper_command:
  - OPEN
  - CLOSED
- isolation_valve_percentage_command
- isolation_valve_percentage_sensor
- leaving_heating_coil_temperature_sensor
- low_discharge_fan_speed_command:
  - ON
  - OFF
- makeup_water_flowrate_sensor
- makeup_water_valve_percentage_command
- medium_discharge_fan_speed_command:
  - ON
  - OFF
- min_outside_air_damper_command:
  - OPEN
  - CLOSED
- min_outside_air_damper_status:
  - OPEN
  - CLOSED
- mixed_air_temperature_setpoint
- outside_air_damper_command:
  - OPEN
  - CLOSED
- outside_air_damper_percentage_sensor
- outside_air_dewpoint_temperature_sensor
- primary_return_water_temperature_sensor
- production_differential_pressure_sensor
- return_air_damper_percentage_command
- return_air_dehumidification_relative_humidity_setpoint
- return_air_humidification_relative_humidity_setpoint
- return_air_relative_humidity_setpoint
- return_water_valve_command:
  - OPEN
  - CLOSED
- return_water_isolation_valve_percentage_command
- return_water_isolation_valve_percentage_sensor
- return_water_valve_status:
  - OPEN
  - CLOSED
- return_water_temperature_setpoint
- secondary_return_water_temperature_sensor
- secondary_supply_water_temperature_sensor
- shade_extent_percentage_command
- shade_tilt_percentage_command
- southeast_illuminance_sensor
- southwest_illuminance_sensor
- speed_frequency_command
- spray_pump_run_command:
  - ON
  - OFF
- spray_pump_run_status:
  - ON
  - OFF
- supply_air_cooling_temperature_setpoint
- supply_air_heating_temperature_setpoint
- supply_air_relative_humidity_sensor
- supply_water_valve_command:
  - OPEN
  - CLOSED
- supply_water_isolation_valve_percentage_command
- supply_water_isolation_valve_percentage_sensor
- supply_water_valve_status:
  - OPEN
  - CLOSED
- west_illuminance_sensor
- zone_air_co_concentration_sensor
- zone_air_dehumidification_relative_humidity_setpoint
- zone_air_humidification_relative_humidity_setpoint
- zone_air_relative_humidity_setpoint
- zone_air_temperature_setpoint

## added on 10/13/2018
- condensing_water_isolation_valve_command:
  - OPEN
  - CLOSED
- condensing_water_isolation_valve_percentage_command
- condensing_water_isolation_valve_percentage_sensor


## Added on 10/25/2018
- compressor_speed_percentage_command
- east_wind_linearvelocity_sensor
- west_wind_linearvelocity_sensor
- condenser_pressure_sensor
- chilled_water_valve_command:
  - OPEN
  - CLOSED
- heating_percentage_command

## Added on 10/30
- thermal_power_sensor
- discharge_air_flowrate_sensor
- exercise_mode:
  - ON
  - OFF

# Alarms updated to convert the alarm subfield to a point type from measurement descriptor.

- run_mode:
  - AUTO
  - COMMISSIONING
  - FLUSHING
  - HEATING
  - COOLING
  - NEUTRAL
- dial_resistance_sensor
- zone_occupancy_status:
  - OCCUPIED
  - UNKNOWN
  - UNOCCUPIED


## Added on 12/12
- leaving_cooling_coil_temperature_sensor
- heating_water_valve_command:
  - OPEN
  - CLOSED
- heating_water_valve_percentage_sensor
- chilled_water_valve_percentage_sensor
- exhaust_air_damper_command:
  - OPEN
  - CLOSED
## Added on 2019/02/19
- heating_stage_run_command

## Added on 2019/02/21
- return_air_cooling_temperature_setpoint
- return_air_heating_temperature_setpoint

## Added on 2019/02/25 for US-MTV-45
- condensing_fan_speed_percentage_command

## Added on 2019/02/27
- boost_fan_run_command:
  - ON
  - OFF
- boost_fan_run_status:
  - ON
  - OFF
- chilled_water_flowrate_sensor
- compressor_speed_frequency_sensor
- condensing_water_isolation_valve_status:
  - OPEN
  - CLOSED
- east_building_air_static_pressure_sensor
- east_exhaust_air_damper_percentage_command
- exhaust_air_flowrate_sensor
- exhaust_air_flowrate_setpoint
- fan_speed_mode:
  - OFF
  - LOW
  - HIGH
- heat_exchange_isolation_valve_command:
  - OPEN
  - CLOSED
- heat_exchange_isolation_valve_percentage_command
- humidifier_percentage_command
- mixing_valve_percentage_command
- preheating_water_valve_percentage_command
- return_air_damper_command:
  - OPEN
  - CLOSED
- return_air_damper_status:
  - OPEN
  - CLOSED
- return_air_flowrate_sensor
- return_air_flowrate_setpoint
- return_air_static_pressure_sensor
- return_air_static_pressure_setpoint
- supply_air_dehumidification_relative_humidity_setpoint
- supply_air_humidification_relative_humidity_setpoint
- supply_air_isolation_damper_command:
  - OPEN
  - CLOSED
- west_building_air_static_pressure_sensor
- west_exhaust_air_damper_percentage_command
- zone_air_static_pressure_sensor
- zone_air_static_pressure_setpoint
- zone_air_voc_concentration_sensor
- zone_air_voc_concentration_setpoint

## Added on 2019/03/12
- cooling_percentage_command
- primary_supply_water_temperature_sensor
- supply_air_isolation_damper_status:
  - OPEN
  - CLOSED

## Added on 2019/03/19
- cooling_thermal_power_sensor
- cooling_percentage_sensor
- exhaust_air_damper_status:
  - OPEN
  - CLOSED
- east_flowrate_sensor
- west_flowrate_sensor
- east_differential_pressure_sensor
- west_differential_pressure_sensor
- east_supply_water_temperature_sensor
- west_supply_water_temperature_sensor
- process_chilled_return_water_temperature_sensor
- process_chilled_supply_water_temperature_sensor
- leaving_air_preheating_coil_temperature_sensor

## Added on 2019/03/20
- cooling_stage_run_count
- min_return_water_temperature_setpoint
- process_cooling_thermal_power_sensor
- process_return_water_temperature_sensor
- process_supply_water_temperature_sensor
- process_supply_water_temperature_setpoint
- process_water_differential_pressure_sensor
- process_water_differential_pressure_setpoint
- process_water_flowrate_sensor
- process_water_flowrate_setpoint
- process_water_isolation_valve_command:
  - OPEN
  - CLOSED
- process_water_valve_percentage_command

## Added on 2019/03/26
- zone_air_refrigerant_concentration_setpoint

# Added on 2019/06/03
- apparent_power_sensor
- energy_accumulator
- average_line_current_sensor
- average_line_neutral_voltage_sensor
- average_inter_line_voltage_sensor
- phase1_line_current_sensor
- phase1_neutral_line_voltage_sensor
- phase1_phase2_line_voltage_sensor
- phase1_phase3_line_voltage_sensor
- phase1_power_sensor
- phase1_powerfactor_sensor
- phase2_line_current_sensor
- phase2_neutral_line_voltage_sensor
- phase2_phase3_line_voltage_sensor
- phase2_power_sensor
- phase2_powerfactor_sensor
- phase3_line_current_sensor
- phase3_neutral_line_voltage_sensor
- phase3_power_sensor
- phase3_powerfactor_sensor
- powerfactor_sensor
- reactive_power_sensor

# Added on 2019/06/27 for Enlighted
- dimmer_percentage_command # Should be adjusted to brightness_percentage_command


# Added on 2019/08/13 primarily for GVC
- calendar_sync_status:
  - ACCESS_FAILED
  - CALENDAR_STARTUP
  - CALENDAR_SUCCESS
  - SUBSCRIPTION_FAILED
  - WAITING_FOR_RESPONSE
- conference_id_hash_label
- conference_id_match_status:
  - DOES_NOT_MATCH
  - MATCHES
- conference_call_status:
  - ACTIVE
  - INACTIVE
- matched_event_id_label
- message_counter
- next_event_end_timestamp
- next_event_start_timestamp
- ongoing_event_end_timestamp
- ongoing_event_start_timestamp
- ongoing_event_id_label
- room_calendar_email_label
- user_occupancy_override_status:
  - DISABLED
  - ENABLED

# Added on 2019/09/12 for Enlighted: generic light level sensor
- illuminance_sensor

# Added on 2019/09/26 for US-NYC-9TH
- condensing_water_bypass_valve_percentage_command
- condensing_water_valve_percentage_command
- occupied_zone_air_heating_temperature_setpoint
- unoccupied_zone_air_heating_temperature_setpoint

- heater_run_status: # Added 10/2/2019
  - ON
  - OFF
- discharge_fan_power_sensor
- outside_air_damper_status
- humidification_percentage_command
- discharge_fan_speed_percentage_sensor
- discharge_air_heating_percentage_command
- supply_air_damper_command:
  - OPEN
  - CLOSED
- supply_air_damper_status:
  - OPEN
  - CLOSED

# Added 11/6/2019
- low_limit_flowrate_setpoint
- return_water_valve_percentage_sensor
- return_water_valve_percentage_command

# Added 11/12/2019
- gas_flowrate_sensor
- gas_volume_accumulator
- water_volume_accumulator
- gas_temperature_sensor

# Added 12/17/2019 for UK-LON-S2 FCU
- cooling_water_valve_percentage_command
- cooling_water_valve_percentage_sensor
- cooling_water_flowrate_sensor
- heating_water_flowrate_sensor
- zone_air_offset_temperature_setpoint

# Added 1/16/2020
- discharge_air_damper_percentage_command

# Added 2/10/2020
- supply_water_isolation_valve_command
- supply_water_isolation_valve_status:
  - OPEN
  - CLOSED
- return_water_isolation_valve_command
- return_water_isolation_valve_status:
  - OPEN
  - CLOSED
- chilled_return_water_isolation_valve_command
- condensing_return_water_isolation_valve_percentage_command
- condensing_return_water_isolation_valve_percentage_sensor
- chilled_supply_water_isolation_valve_command
- chilled_return_water_isolation_valve_status:
  - OPEN
  - CLOSED

# Added 2/11/2020
- discharge_air_static_pressure_sensor

# Added 2/12/2020
- heat_exchange_supply_water_isolation_valve_command
- heat_exchange_return_water_isolation_valve_command
- heat_exchange_supply_water_isolation_valve_percentage_command
- heat_exchange_return_water_isolation_valve_percentage_command
- heat_exchange_supply_water_isolation_valve_status:
  - OPEN
  - CLOSED
- heat_exchange_return_water_isolation_valve_status:
  - OPEN
  - CLOSED
- heat_exchange_supply_water_isolation_valve_percentage_sensor
- heat_exchange_return_water_isolation_valve_percentage_sensor

- condensing_return_water_isolation_valve_command
- chilled_return_water_isolation_valve_percentage_sensor
- chilled_return_water_isolation_valve_percentage_command

# Added 2/24/2020
- chilled_supply_water_isolation_valve_percentage_sensor
- chilled_supply_water_isolation_valve_percentage_command
- chilled_supply_water_isolation_valve_status:
  - OPEN
  - CLOSED
- condensing_return_water_isolation_valve_status:
  - OPEN
  - CLOSED
- condensing_supply_water_isolation_valve_percentage_sensor
- condensing_supply_water_isolation_valve_percentage_command
- condensing_supply_water_isolation_valve_status:
  - OPEN
  - CLOSED
- condensing_supply_water_isolation_valve_command


# Added 4/12/20
- supply_air_damper_percentage_sensor


# Added 10/5/20 for TW-NTC-TPKD
# Additional functionality for alarms and status points.
# For alarms, they will end in `alarm` and be two-state. 
# Status fields must be distinguished from alarms in that status is an objective qualitative state (flowing/not) whereas alarms are judgmental interpretations of such statuses to draww a conclusion about function (alarm/normal) 

- average_supply_air_temperature_sensor
- control_mode:
  - AUTO
  - MANUAL
  - OFF
- cooling_thermal_energy_accumulator
- particle_concentration_sensor
- high_limit_supply_air_cooling_flowrate_setpoint
- high_limit_supply_air_heating_flowrate_setpoint
- low_limit_supply_air_ventilation_flowrate_setpoint
- low_limit_supply_air_flowrate_setpoint 
- high_limit_supply_air_flowrate_setpoint # used when the device doesn't necessarily provide a cooling max flow
- schedule_run_command
- supply_air_dewpoint_temperature_sensor
- ultraviolet_lamp_run_command:
  - ON
  - OFF
- ultraviolet_lamp_run_status:
  - ON
  - OFF

# New usage of status as an override for the measurement.
- chilled_water_flowrate_status:
  - PRESENT
  - ABSENT
- condensing_water_flowrate_status:
  - PRESENT
  - ABSENT
- discharge_air_static_pressure_status:
  - PRESENT
  - ABSENT
- filter_differential_pressure_status:
  - PRESENT
  - ABSENT
- high_level_status:
  - PRESENT
  - ABSENT
- low_level_status:
  - PRESENT
  - ABSENT
- power_status:
  - PRESENT
  - ABSENT

# New alarms using alarm as a point type, and existing alarms moved here
# TODO (tsodorff): change these to ALARM/NORMAL after determining how this can be done safely to existing translations. 
- fabric_protection_alarm:
  - ACTIVE
  - INACTIVE
- failed_alarm:
  - ACTIVE
  - INACTIVE
- filter_alarm:
  - ACTIVE
  - INACTIVE
- master_alarm:
  - ACTIVE
  - INACTIVE
- supply_fan_failed_alarm:
  - ACTIVE
  - INACTIVE
- smoke_alarm:
  - ACTIVE
  - INACTIVE
- water_leak_alarm:
  - ACTIVE
  - INACTIVE
- low_differential_pressure_alarm:
  - ACTIVE
  - INACTIVE
- lost_power_alarm:
  - ACTIVE
  - INACTIVE

<<<<<<< HEAD
# New fields for lighting and fire systems.
- motion_status
- scene_command
- battery_charge_status:
  - CHARGING
  - DISCHARGING
  - STANDBY
- battery_charge_percentage_sensor
- brightness_percentage_command

# New fields for emergency systems
- broken_cable_alarm:
  - ACTIVE
  - INACTIVE
- gas_leak_detection_alarm
- water_leak_detection_alarm
- fire_alarm
- emergency_release_status
- position_status
- condensing_water_valve_percentage_sensor
- entering_cooling_coil_temperature_sensor

 # We should not use this... represents scavenged outside air from near some heat pumps...
- mixed_outside_air_temperature_sensor

- discharge_fan_lost_power_alarm:
  - ACTIVE
  - INACTIVE
- low_discharge_air_flowrate_alarm:
  - ACTIVE
  - INACTIVE
- frequency_sensor
- discharge_fan_failed_alarm:
  - ACTIVE
  - INACTIVE
- discharge_air_linearvelocity_sensor
- condensing_water_bypass_valve_percentage_sensor
- scene_index_command


# For electrical meters:
=======
# Added for new meter points. 
>>>>>>> ea8aacc7
- phase1_apparent_power_sensor
- phase2_apparent_power_sensor
- phase3_apparent_power_sensor
- line_frequency_sensor
<<<<<<< HEAD
=======


>>>>>>> ea8aacc7
<|MERGE_RESOLUTION|>--- conflicted
+++ resolved
@@ -695,7 +695,6 @@
   - ACTIVE
   - INACTIVE
 
-<<<<<<< HEAD
 # New fields for lighting and fire systems.
 - motion_status
 - scene_command
@@ -735,17 +734,4 @@
 - condensing_water_bypass_valve_percentage_sensor
 - scene_index_command
 
-
-# For electrical meters:
-=======
-# Added for new meter points. 
->>>>>>> ea8aacc7
-- phase1_apparent_power_sensor
-- phase2_apparent_power_sensor
-- phase3_apparent_power_sensor
-- line_frequency_sensor
-<<<<<<< HEAD
-=======
-
-
->>>>>>> ea8aacc7
+# This is a change
